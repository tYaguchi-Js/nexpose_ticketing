# encoding: utf-8

Gem::Specification.new do |s|
  s.name                  = 'nexpose_ticketing'
<<<<<<< HEAD
  s.version               = '0.8.2'
=======
  s.version               = '0.8.3'
>>>>>>> 8ac067ce
  s.homepage              = 'https://github.com/rapid7/nexpose_ticketing'
  s.summary               = 'Ruby Nexpose Ticketing Engine.'
  s.description           = 'This gem provides a Ruby implementation of different integrations with ticketing services for Nexpose.'
  s.license               = 'BSD'
  s.authors               = ['Damian Finol'], ['JJ Cassidy']
<<<<<<< HEAD
  s.email                 = ['integrations_support@rapid7.com']
=======
 s.email                 = ['integrations_support@rapid7.com']
>>>>>>> 8ac067ce
  s.files                 = Dir['[A-Z]*'] + Dir['lib/**/*'] + Dir['tests/**']
  s.files.reject!          { |fn| fn.include? ".gem" }
  s.require_paths         = ['lib']
  s.extra_rdoc_files      = ['README.md']
  s.required_ruby_version = '>= 1.9'
  s.platform              = 'ruby'
  s.executables           = ['nexpose_jira','nexpose_servicenow','nexpose_remedy', 'nexpose_servicedesk']
  s.add_runtime_dependency 'nexpose', '~> 0.8.0'
  s.add_runtime_dependency 'savon', '~> 2.1'
  s.add_runtime_dependency 'nokogiri', '~> 1.6'
  s.add_development_dependency 'rspec', '~> 3.2', '>= 3.2.0'
  s.add_development_dependency 'rspec-mocks', '~> 3.2', '>= 3.2.0'
end
<|MERGE_RESOLUTION|>--- conflicted
+++ resolved
@@ -1,32 +1,24 @@
-# encoding: utf-8
-
-Gem::Specification.new do |s|
-  s.name                  = 'nexpose_ticketing'
-<<<<<<< HEAD
-  s.version               = '0.8.2'
-=======
-  s.version               = '0.8.3'
->>>>>>> 8ac067ce
-  s.homepage              = 'https://github.com/rapid7/nexpose_ticketing'
-  s.summary               = 'Ruby Nexpose Ticketing Engine.'
-  s.description           = 'This gem provides a Ruby implementation of different integrations with ticketing services for Nexpose.'
-  s.license               = 'BSD'
-  s.authors               = ['Damian Finol'], ['JJ Cassidy']
-<<<<<<< HEAD
-  s.email                 = ['integrations_support@rapid7.com']
-=======
- s.email                 = ['integrations_support@rapid7.com']
->>>>>>> 8ac067ce
-  s.files                 = Dir['[A-Z]*'] + Dir['lib/**/*'] + Dir['tests/**']
-  s.files.reject!          { |fn| fn.include? ".gem" }
-  s.require_paths         = ['lib']
-  s.extra_rdoc_files      = ['README.md']
-  s.required_ruby_version = '>= 1.9'
-  s.platform              = 'ruby'
-  s.executables           = ['nexpose_jira','nexpose_servicenow','nexpose_remedy', 'nexpose_servicedesk']
-  s.add_runtime_dependency 'nexpose', '~> 0.8.0'
-  s.add_runtime_dependency 'savon', '~> 2.1'
-  s.add_runtime_dependency 'nokogiri', '~> 1.6'
-  s.add_development_dependency 'rspec', '~> 3.2', '>= 3.2.0'
-  s.add_development_dependency 'rspec-mocks', '~> 3.2', '>= 3.2.0'
-end
+# encoding: utf-8
+
+Gem::Specification.new do |s|
+  s.name                  = 'nexpose_ticketing'
+  s.version               = '0.8.3'
+  s.homepage              = 'https://github.com/rapid7/nexpose_ticketing'
+  s.summary               = 'Ruby Nexpose Ticketing Engine.'
+  s.description           = 'This gem provides a Ruby implementation of different integrations with ticketing services for Nexpose.'
+  s.license               = 'BSD'
+  s.authors               = ['Damian Finol'], ['JJ Cassidy']
+  s.email                 = ['integrations_support@rapid7.com']
+  s.files                 = Dir['[A-Z]*'] + Dir['lib/**/*'] + Dir['tests/**']
+  s.files.reject!          { |fn| fn.include? ".gem" }
+  s.require_paths         = ['lib']
+  s.extra_rdoc_files      = ['README.md']
+  s.required_ruby_version = '>= 1.9'
+  s.platform              = 'ruby'
+  s.executables           = ['nexpose_jira','nexpose_servicenow','nexpose_remedy', 'nexpose_servicedesk']
+  s.add_runtime_dependency 'nexpose', '~> 0.8.0'
+  s.add_runtime_dependency 'savon', '~> 2.1'
+  s.add_runtime_dependency 'nokogiri', '~> 1.6'
+  s.add_development_dependency 'rspec', '~> 3.2', '>= 3.2.0'
+  s.add_development_dependency 'rspec-mocks', '~> 3.2', '>= 3.2.0'
+end